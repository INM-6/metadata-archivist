{
    "metadata_archive": {
        "program_execution": {
            "time.txt": {
                "real": "0m2.596s",
                "user": "0m15.543s",
                "sys": "0m0.632s"
            },
            "config.yml": {
                "input_files": {
                    "precipitation": "pre.nc",
                    "temperature": "tavg.nc"
                },
                "parameters": {
                    "a": 1.1,
                    "b": 2.3
                }
            }
        }
<<<<<<< HEAD
    },
    "program_execution": {}
}





{
    "metadata_archive": {
        "program_execution": {
            "config.yml": {
                "input_files": {
                    "precipitation": "pre.nc",
                    "temperature": "tavg.nc"
                },
                "parameters": {
                    "a": 1.1,
                    "b": 2.3
                }
            },
            "a_dir": {
                "time.txt": {
                    "real": "0m2.596s",
                    "user": "0m15.543s",
                    "sys": "0m0.632s"
            }},
        }
    },
    "program_execution": {}
=======
    }
>>>>>>> 30ad042d
}<|MERGE_RESOLUTION|>--- conflicted
+++ resolved
@@ -17,7 +17,6 @@
                 }
             }
         }
-<<<<<<< HEAD
     },
     "program_execution": {}
 }
@@ -48,7 +47,4 @@
         }
     },
     "program_execution": {}
-=======
-    }
->>>>>>> 30ad042d
 }