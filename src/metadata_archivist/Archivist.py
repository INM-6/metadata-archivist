--- conflicted
+++ resolved
@@ -13,17 +13,11 @@
 from .Parser import Parser
 from .Decompressor import Decompressor
 from .Logger import LOG, set_verbose, set_debug
-<<<<<<< HEAD
-=======
-
->>>>>>> fc085502
+
 
 class Archivist():
 
-    def __init__(self,
-                 archive_path: Path,
-                 parser: Parser,
-                 **kwargs) -> None:
+    def __init__(self, archive_path: Path, parser: Parser, **kwargs) -> None:
         """
         Initialization method of Archivist class.
 
@@ -43,32 +37,31 @@
         self.parser = parser
 
         # Check and get paths for internal handling
-        self._dc_dir_path = self._check_dir(self.config["extraction_directory"],
-                                           allow_existing=False)
+        self._dc_dir_path = self._check_dir(
+            self.config["extraction_directory"], allow_existing=False)
         self._out_dir_path = self._check_dir(self.config["output_directory"],
-                                            allow_existing=True)
+                                             allow_existing=True)
 
         # Set exporter
-        f_format = self.config["output_file"][self.config["output_file"].find(".") + 1:]
+        f_format = self.config["output_file"][self.config["output_file"].
+                                              find(".") + 1:]
         self.exporter = Exporter(f_format)
-        self.metadata_output_file = self._out_dir_path / Path(self.config["output_file"])
+        self.metadata_output_file = self._out_dir_path / Path(
+            self.config["output_file"])
         if self.metadata_output_file.exists():
             if self.config["overwrite"]:
                 if self.metadata_output_file.is_file():
                     LOG.warning(
                         f"Metadata output file exists: '{self.metadata_output_file}', overwriting."
-<<<<<<< HEAD
-=======
                     )
                 else:
                     raise RuntimeError(
                         f"Metadata output file exists: '{self.metadata_output_file}' cannot overwrite."
->>>>>>> fc085502
                     )
-                else:
-                    raise RuntimeError(f"Metadata output file exists: '{self.metadata_output_file}' cannot overwrite.")
             else:
-                raise RuntimeError(f"Metadata output file exists: '{self.metadata_output_file}' overwrite not allowed.")
+                raise RuntimeError(
+                    f"Metadata output file exists: '{self.metadata_output_file}' overwrite not allowed."
+                )
 
         # Operational memory
         self._cache = {}
@@ -82,9 +75,11 @@
             "extraction_directory": ".",
             "output_directory": ".",
             "output_file": "metadata.json",
-            "overwrite": True, # TODO: change to False after development phase is done. 
+            "overwrite":
+            True,  # TODO: change to False after development phase is done. 
             "auto_cleanup": True,
-            "verbose": True # TODO: change to False after development phase is done.
+            "verbose":
+            True  # TODO: change to False after development phase is done.
         }
         key_list = list(self.config.keys())
 
@@ -95,7 +90,7 @@
             self.config["verbose"] = kwargs["verbose"]
             key_list.remove("verbose")
             kwargs.pop("verbose", None)
-                
+
         if self.config["verbose"]:
             set_verbose()
             set_debug()
@@ -113,7 +108,9 @@
 
         if self.config["verbose"]:
             for key in key_list:
-                LOG.info(f"No argument found for: '{key}' initializing by default: '{self.config[key]}'")
+                LOG.info(
+                    f"No argument found for: '{key}' initializing by default: '{self.config[key]}'"
+                )
 
     def _check_dir(self, dir_path: str, allow_existing: bool = False) -> Path:
         """
@@ -135,7 +132,8 @@
                 if not allow_existing:
                     raise RuntimeError(f"Directory already exists: {path}")
                 if not path.is_dir():
-                    raise NotADirectoryError(f"Incorrect path to directory: {path}")
+                    raise NotADirectoryError(
+                        f"Incorrect path to directory: {path}")
             else:
                 path.mkdir(parents=True)
 
@@ -190,7 +188,7 @@
             self._cache["metadata"] = metadata
             LOG.info("Done!")
             self._clean_up()
-        
+
         return self._cache["metadata"]
 
     def export(self) -> Path:
@@ -226,8 +224,10 @@
                 try:
                     file.unlink()
                 except Exception as e:
-                    errors.append((str(file), e.message if hasattr(e, "message") else str(e)))
-            
+                    errors.append(
+                        (str(file),
+                         e.message if hasattr(e, "message") else str(e)))
+
             LOG.info(f"    cleaning directories:")
             for d in dirs:
                 LOG.info(f"        {str(d)}")
@@ -236,7 +236,9 @@
                 try:
                     dir.rmdir()
                 except Exception as e:
-                    errors.append((str(dir), e.message if hasattr(e, "message") else str(e)))
+                    errors.append(
+                        (str(dir),
+                         e.message if hasattr(e, "message") else str(e)))
 
             if len(errors) > 0:
                 for e in errors:
