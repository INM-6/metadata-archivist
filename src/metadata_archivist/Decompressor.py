--- conflicted
+++ resolved
@@ -17,6 +17,7 @@
 
 from .Logger import LOG
 
+
 class Decompressor():
     """
     Class containing all methods around processing compressed archives
@@ -30,9 +31,10 @@
                  archive_path: Path,
                  config: dict,
                  verbose: Optional[bool] = True) -> None:
-        
+
         # Protected
-        self._archive_path, self._decompress = self._check_archive(archive_path)
+        self._archive_path, self._decompress = self._check_archive(
+            archive_path)
 
         # Public
         self.config = config
@@ -43,29 +45,25 @@
         """Returns path to archive (Path)."""
         return self._archive_path
 
-<<<<<<< HEAD
-    @output_files_patterns.setter
-    def output_files_patterns(self, file_patterns: list[str]):
-        self._output_files_patterns = file_patterns
-=======
     @archive_path.setter
     def archive_path(self, archive_path: Path) -> None:
         """Sets new archive path after checking."""
-        self._archive_path, self._decompress = self._check_archive(archive_path)
->>>>>>> 30ad042d
+        self._archive_path, self._decompress = self._check_archive(
+            archive_path)
 
     @property
     def decompress(self) -> Callable:
         """Returns appropriate decompress function wrt. archive format."""
         return self._decompress
-    
+
     @decompress.setter
     def decompress(self, _) -> NoReturn:
         """
         Forbidden setter for decompress attribute.
         (pythonic indirection for protected attributes)
         """
-        raise AttributeError("decompress method can only be set through archive path checking")
+        raise AttributeError(
+            "decompress method can only be set through archive path checking")
 
     def _check_archive(self, file_path: Path) -> Tuple[Path, Callable]:
         """
@@ -86,10 +84,12 @@
         # Returning file path is used for protected set method of internal _archive_path attribute.
         return file_path, decompressor
 
-    def _decompress_tar(self,
-                        output_file_patterns: List[str],
-                        archive_path: Optional[Path] = None,
-                        extraction_path: Optional[Path] = None) -> Tuple[Path, List[Path], List[Path]]:
+    def _decompress_tar(
+        self,
+        output_file_patterns: List[str],
+        archive_path: Optional[Path] = None,
+        extraction_path: Optional[Path] = None
+    ) -> Tuple[Path, List[Path], List[Path]]:
         """
         Decompresses files of archive in members list.
         If another archive is found then operation is called on it.
@@ -113,44 +113,32 @@
             item = t.next()
             while item is not None:
                 if self.verbose:
-<<<<<<< HEAD
-                    print(f'        processing file: {item.name}')
-                # TODO: Add blacklist for file to not decompress even if pattern matches
-                # If a pattern ends with tgz or tar (wrongly so)
-                # there will be problems with the extraction
-                # TODO: Should we change the order of the if statements?
-                # Or do we consider tgz and tar files as proper metadata?
-                #   -> First decompress then match
-                if any(
-                        re.fullmatch(f'.*/{pat}', item.name)
-                        for pat in self.output_files_patterns):
-                    t.extract(item, path=self.decompress_path)
-                    # TODO: generate files list here
-                elif any(
-                        item.name.endswith(format)
-=======
                     LOG.info(f"    processing file: {item.name}")
 
-                if any(item.name.endswith(format)
->>>>>>> 30ad042d
+                if any(
+                        item.name.endswith(format)
                         for format in ['tgz', 'tar']):
                     t.extract(item, path=decompress_path)
                     new_archive = decompress_path.joinpath(item.name)
-                    _, ndd, ndf = self._decompress_tar(output_file_patterns,
-                                                       archive_path=new_archive,
-                                                       extraction_path=decompress_path)
+                    _, ndd, ndf = self._decompress_tar(
+                        output_file_patterns,
+                        archive_path=new_archive,
+                        extraction_path=decompress_path)
                     ndd.extend(decompressed_dirs)
                     decompressed_dirs = ndd
                     decompressed_files.extend(ndf)
                     new_archive.unlink()
 
-                elif any(re.fullmatch(f'.*/{pat}', item.name)
+                elif any(
+                        re.fullmatch(f'.*/{pat}', item.name)
                         for pat in output_file_patterns):
                     t.extract(item, path=decompress_path)
-                    decompressed_files.append(decompress_path.joinpath(item.name))
+                    decompressed_files.append(
+                        decompress_path.joinpath(item.name))
                 elif item.isdir():
                     # TODO: Deal with empty dirs
-                    decompressed_dirs.insert(0, decompress_path.joinpath(item.name))
+                    decompressed_dirs.insert(
+                        0, decompress_path.joinpath(item.name))
                 item = t.next()
 
         # Returned paths are used for parsing and automatic clean-up.
