#!/usr/bin/env python3
# -*- coding: utf-8 -*-
"""

Formatter class for handling Parsers.
Coordinates parsing of files using Explorer output and user defined Parsers.
If a user schema is provided, formats the metadata output according to the
defined schema using a SchemaInterpreter.

exports:
    Formatter class

Authors: Jose V., Matthias K.

"""

import logging

from pathlib import Path
from copy import deepcopy
from json import load, dumps
from typing import Optional, List, Iterable, NoReturn, Union, Tuple

from metadata_archivist.parser import AParser
from metadata_archivist import helper_classes as helpers
from metadata_archivist.formatting_rules import (
    FORMATTING_RULES,
    register_formatting_rule,
)
from metadata_archivist.helper_functions import (
    update_dict_with_parts,
    merge_dicts,
    pattern_parts_match,
    remove_directives_from_schema,
)


LOG = logging.getLogger(__name__)


class Formatter:
    """
    A Formatter creates a metadata object (dict) that
    is further described by a json schema.
    The json schema describing the metadata object is build using
    the schema of the Formatter and the schema's provided by the Parsers.

    All metadata for a node is put at a corresponding node in the
    metadata dict tree. the directories in the metadata archive (lake)
    are used for structuring the tree.

    Attributes:
        parsers: list of parsers added to Formatter by corresponding method or at construction time.
        input_file_patterns: list of input file patterns derived from parsers registered to Formatter.
        schema: dictionary containing structure template to format parsing results.
        lazy_load: control boolean to enable storing of parsing results as files.
        config: dictionary containing formatter configuration.

    Methods:
        add_parser: method to add Parser to list, updates internal schema file.
        update_parser: method to update Parser in list, updates internal schema file.
        remove_parser: method to remove Parser from list, updates internal schema file.
        get_parser: method to retrieve Parser from list, uses Parser name for matching.
        parse_files: method to trigger parsing procedures on a given list of input files.
        compile_metadata: method to trigger structuring of parsing results.
        combine: method to merge Formatter instances by combining parsers list. WIP
    """

    def __init__(
        self,
        parsers: Optional[Union[AParser, Iterable[AParser]]] = None,
        schema: Optional[Union[dict, str]] = None,
        config: Optional[dict] = None,
    ) -> None:
        """
        Constructor of Formatter class.

        Arguments:
            parsers: Optional, Parser or iterable sequence of parsers added to Formatter.
            schema: Optional, dictionary containing structure template to format parsing results.
            config: Optional, dictionary containing formatter configuration.
        """

        # Wrapped attributes:
        # These attributes should only be modified through the add, update remove methods
        self._parsers = []
        self._input_file_patterns = []
        # Can also be completely replaced through set method
        if schema is not None:
            if isinstance(schema, dict):
                self._schema = schema
            elif isinstance(schema, (str, Path)):
                schema_path = Path(schema)
                with schema_path.open("r", encoding="utf-8") as f:
                    self._schema = load(f)
            else:
                raise TypeError("Schema must be dict or Path.")
        else:
            self._schema = None

        # Internal attributes:

        # Schema usage enabled
        self._use_schema = bool(self._schema is not None)

        # Attribute for SchemaInterpreter
        self._interpreter = None

        # Used for updating/removing parsers
        # Indexing is done storing a triplet with parsers, patterns, schema indexes
        self._indexes = helpers.ParserIndexes()

        # For parser result caching
        self._cache = helpers.FormatterCache()

        # Public
        self.config = config
        self.metadata = {}

        self.combine = lambda formatter2, schema=None: _combine(formatter1=self, formatter2=formatter2, schema=schema)

        if parsers is not None:
            if isinstance(parsers, AParser):
                self.add_parser(parsers)
            else:
                for e in parsers:
                    self.add_parser(e)

    @property
    def parsers(self) -> List[AParser]:
        """Returns list of added parsers (list)."""
        return self._parsers

    @parsers.setter
    def parsers(self, _) -> NoReturn:
        """
        Forbidden setter for parsers attribute.
        (pythonic indirection for protected attributes)
        """
        raise AttributeError("parsers list should be modified through add, update and remove procedures")

    @property
    def input_file_patterns(self) -> List[str]:
        """
        Returns list of re.pattern (str) for input files, given by the parsers.
        The re.patterns are then used by the explorer to select files.
        """
        return self._input_file_patterns

    @input_file_patterns.setter
    def input_file_patterns(self, _) -> NoReturn:
        """
        Forbidden setter for input_file_patterns attribute.
        (pythonic indirection for protected attributes)
        """
        raise AttributeError("Input file patterns list should be modified through add, update and remove procedures")

    @property
    def schema(self) -> dict:
        """Returns parser schema (dict)."""
        return self._schema

    @schema.setter
    def schema(self, schema: dict) -> None:
        """
        Sets a schema (dict) for structuring.
        Triggers automatic extension of given schema by self contained parsers.
        Enables usage of schema to structure parsing results.

        Arguments:
            schema: dictionary containing structure template to format parsing results.
        """

        self._schema = schema
        self._use_schema = True
        if len(self._parsers) > 0:
            for ex in self._parsers:
                self._extend_json_schema(ex)

<<<<<<< HEAD
    def get_encoding_key(self) -> bytes:
        """
        Method to get or generate encoding key from self contained configuration.
        If no encoding key provided in the form of a bytes object or path to a binary file then,
        encoding key is generated from encrypted configuration file.
        """

        if self._encoding_key is None:

            try:
                encoding_key = self.config["encoding_key"]
            except TypeError:
                encoding_key = None
            if encoding_key is None:
                self._encoding_key = sha3_256(p_dumps(self.config, protocol=HIGHEST_PROTOCOL)).digest()

            elif isinstance(encoding_key, bytes):
                self._encoding_key = encoding_key

            elif isinstance(encoding_key, (str, Path)):
                with Path(encoding_key).open("rb", encoding=None) as f:
                    self._encoding_key = f.read()

            else:
                LOG.debug("config encoding key value '%s'", str(encoding_key))
                raise ValueError("No appropriate encoding key could be generated.")

        return self._encoding_key

=======
>>>>>>> 73582f25
    def export_schema(self) -> dict:
        """
        Removes interpretation directives from schema, such that result respects JSONSchema standard.

        Returns:
            cleaned schema dictionary.
        """

        if not self._use_schema:
            return None

        return remove_directives_from_schema(self._schema)

    def set_lazy_load(self, lazy_load: bool) -> None:
        """
        Sets lazy load of parsing results.

        Arguments:
            lazy_load: control boolean to enable storing of parsing results as files.
        """

        if lazy_load == self.config["lazy_load"]:
            return
        if lazy_load and not self.config["lazy_load"]:
            if len(self.metadata) > 0:
                raise RuntimeError("Lazy loading needs to be enabled before metadata parsing")
        else:
            if len(self.metadata) > 0:
                LOG.warning("Compiling available metadata after disabling lazy loading.")
            self.compile_metadata()
        self.config["lazy_load"] = lazy_load

    def _extend_json_schema(self, parser: AParser) -> None:
        """
        Extends self contained schema with schema from input Parser.
        Uses ParserIndexes class for easier indexing.

        Arguments:
            parser: AParser instance containing schema description of parsing output.
        """

        if not self._use_schema:
            return

        if "$defs" not in self._schema:
            self._schema["$defs"] = {"node": {"properties": {"anyOf": []}}}
        elif not isinstance(self._schema["$defs"], dict):
            LOG.debug(
                "$def property type '%s' , expected type '%s'",
                str(type(self._schema["$defs"])),
                str(dict),
            )
            raise TypeError("Incorrect schema format, $defs property should be a dictionary.")

        pid = parser.name
        p_ref = parser.get_reference()
        self._schema["$defs"][pid] = parser.schema

        if "node" not in self._schema["$defs"]:
            self._schema["$defs"].update({"node": {"properties": {"anyOf": []}}})

        self._indexes.set_index(pid, "scp", len(self._schema["$defs"]["node"]["properties"]["anyOf"]))
        self._schema["$defs"]["node"]["properties"]["anyOf"].append({"$ref": p_ref})

    def add_parser(self, parser: AParser) -> None:
        """
        Method to add Parser to self contained list.
        Reflects addition in schema and input files patterns list.
        Uses ParserIndexes class for easier indexing.

        Arguments:
            parser: AParser instance.
        """

        if parser in self.parsers:
            raise RuntimeError("Parser is already in Formatter.")

        pid = parser.name
        self._cache.add(pid)
        self._indexes.set_index(pid, "prs", len(self._parsers))
        self._parsers.append(parser)
        self._indexes.set_index(pid, "ifp", len(self._input_file_patterns))
        self._input_file_patterns.append(parser.input_file_pattern)

        if self._use_schema:
            self._extend_json_schema(parser)

        parser.register_formatter(self)

    def update_parser(self, parser: AParser) -> None:
        """
        Method to update a known parser.
        Reflects update in schema and input files patterns list.
        Uses ParserIndexes class for easier indexing.

        Arguments:
            parser: AParser instance.
        """

        if parser not in self._parsers:
            raise RuntimeError("Unknown Parser.")

        pid = parser.name
        self._schema["$defs"][pid] = parser.schema
        ifp_index = self._indexes.get_index(pid, "ifp")
        self._input_file_patterns[ifp_index] = parser.input_file_pattern

        if self._use_schema:
            scp_index = self._indexes.get_index(pid, "scp")
            self._schema["$defs"]["node"]["properties"]["anyOf"][scp_index] = {"$ref": parser.get_reference()}

    def remove_parser(self, parser: AParser) -> None:
        """
        Removes parser from self contained list.
        Reflects removal in schema and input files patterns list.
        Uses ParserIndexes class for easier indexing.

        Arguments:
            parser: AParser instance.
        """
        if parser not in self._parsers:
            raise RuntimeError("Unknown Parser.")

        pid = parser.name
        indexes = self._indexes.drop_indexes(pid)
        self._parsers.pop(indexes["prs"], None)
        self._input_file_patterns.pop(indexes["ifp"], None)

        if self._use_schema:
            self._schema["$defs"]["node"]["properties"]["anyOf"].pop(indexes["scp"], None)
            self._schema["$defs"].pop(pid, None)

        self._cache.drop(pid)
        parser.remove_formatter(self)

    def get_parser(self, parser_name: str) -> Tuple[AParser, helpers.ParserCache]:
        """
        Retrieves parser from self contained list.

        Arguments:
            parser: AParser instance.

        Returns:
            Tuple of:
                Parser instance and corresponding internal ParserCache.
        """

        for ex in self.parsers:
            if ex.name == parser_name:
                return ex, self._cache[parser_name]
        LOG.warning("No Parser with name '%s' exist", parser_name)
        return None, None

    def parse_files(
        self,
        explored_path: Path,
        file_paths: List[Path],
    ) -> List[Path]:
        """
        Method to orchestrate parsing of list of given input files by self contained parsers.
        Input files are sorted by input file patterns.
        If lazy loading is enabled, parsing results are stored in cache files and release from memory.

        Arguments:
            explored_path: Path object pointing to root exploration target.
            file_paths: List of Path objects pointing to target files for parsing.

        Returns:
            list of lazy load cache file Paths (empty if lazy load disabled).
        """

        LOG.info("Parsing files ...")

        to_parse = {}
        meta_files = []
        for parser in self._parsers:
            pid = parser.name
            to_parse[pid] = []
            LOG.debug("    preparing parser '%s'", pid)
            for fp in file_paths:
                pattern = parser.input_file_pattern.split("/")
                pattern.reverse()
                if pattern_parts_match(pattern, list(reversed(fp.parts))):
                    to_parse[pid].append(fp)

        for pid, sorted_paths in to_parse.items():
            for file_path in sorted_paths:
                LOG.debug("    parsing file '%s'", str(file_path))
                # Get parser and parse metadata
                pix = self._indexes.get_index(pid, "prs")
                parser = self._parsers[pix]
                metadata = parser.run_parser(file_path)

                if not self.config["lazy_load"]:
                    self._cache[pid].add(explored_path, file_path, metadata)
                else:
                    entry = self._cache[pid].add(explored_path, file_path)
                    entry.save_metadata(
                        metadata,
                        overwrite=self.config.get("overwrite", True),
                    )
                    meta_files.append(entry.meta_path)

        LOG.info("Done!")

        return meta_files

    def _update_metadata_tree_with_schema(
        self, interpreted_schema: helpers.SchemaEntry, branch: Optional[list] = None
    ) -> dict:
        """
        Recursively generate metadata file using interpreted_schema obtained with SchemaInterpreter.
        Designed to mimic structure of interpreted_schema where each SchemaEntry is a branching node in the metadata
        and whenever an parsing context is found the branch terminates.
        Handles additional context like parsing directives (!parsing) and directory directives (!varname).

        While recursing over the tree branches, the branch path i.e. all the parent nodes are tracked in order
        to use patternProperties without path directives.

        Arguments:
            interpreted_schema: dictionary containing interpreted schema obtained from SchemaInterpreter.
            branch: Optional, list containing current recursion branch key.

        Returns:
            structured metadata obtained from parsing results
        """

        tree = {}
        context = interpreted_schema.context
        if branch is None:
            branch = []

        # For all the entries in the interpreted schema
        for key, value in interpreted_schema.items():

            # Only process SchemaEntries
            if isinstance(value, helpers.SchemaEntry):

                branch.append(key)

                # Update position in branch

                # If current context contains regex information (children always inherit context)
                # We merge all recursion results from children and return the resulting merge
                if "useRegex" in context:
                    tree = merge_dicts(tree, self._update_metadata_tree_with_schema(value, branch))

                # If current context does not contain regex information but child context does,
                # we need to integrate the recursion result into the metadata tree.
                # However the recursion result will contain all the nodes in the branch up to
                # the root of the tree i.e. if we are not currently at the root there will be
                # a merging conflict. For this we loop over the tree nodes stored in the branch
                # until we reach the current node and at that point we integrate into the tree.
                elif "useRegex" in value.context:
                    recursion_result = self._update_metadata_tree_with_schema(value, branch)
                    # For each tree node in the current branch
                    for node in branch:

                        # Check the length of the recursion result and and existence of node
                        if len(recursion_result) > 1 or node not in recursion_result:
                            LOG.debug(
                                "current metadata tree = %s\nrecursion results = %s",
                                dumps(tree, indent=4, default=vars),
                                dumps(recursion_result, indent=4, default=vars),
                            )
                            raise RuntimeError("Malformed recursion result when processing regex context")

                        # If the current node is equal to the key in the interpreted schema i.e. last iteration of loop
                        if key == node:
                            # Add recursion result to tree
                            tree[key] = recursion_result[key]
                            # With break loop won't exit into else clause
                            break

                        # Otherwise we move in depth with the next node of the recursion result
                        recursion_result = recursion_result[node]

                    # If the break is never reached an error has ocurred
                    else:
                        LOG.debug(
                            "current metadata tree = %s\nrecursion results = %s",
                            dumps(tree, indent=4, default=vars),
                            dumps(recursion_result, indent=4, default=vars),
                        )
                        raise RuntimeError("Malformed metadata tree when processing regex context")

                # Else we add a new entry to the tree using the recursion results
                else:
                    tree[key] = self._update_metadata_tree_with_schema(value, branch)

                branch.pop()

            # If entry corresponds to an parser reference
            elif key in FORMATTING_RULES:
                tree = FORMATTING_RULES[key](self, interpreted_schema, branch, value, **deepcopy(self.config))
            # Nodes should not be of a different type than SchemaEntry
            else:
                LOG.debug(
                    "entry key '%s' , value type '%s' , expected type '%s'",
                    key,
                    str(type(value)),
                    str(helpers.SchemaEntry),
                )
                raise TypeError("Unexpected value in interpreted schema.")

        return tree

    def compile_metadata(self) -> dict:
        """
        Method to build full metadata tree from cached metadata.

        Returns:
            unified metadata dictionary, with default structure or custom schema structure.
        """

        LOG.info("Compiling metadata ...")

        if self._cache.is_empty():
            raise RuntimeError("Metadata needs to be parsed before compiling.")

        if self._use_schema:
            LOG.debug("    using schema structure ...")
            self._interpreter = helpers.SchemaInterpreter(self.schema)
            self.metadata = self._update_metadata_tree_with_schema(self._interpreter.generate())

        else:
            LOG.debug("    using file path structure ...")
            for parser_cache in self._cache:
                for cache_entry in parser_cache:
                    update_dict_with_parts(
                        self.metadata,
                        cache_entry.load_metadata(),
                        list(cache_entry.rel_path.parts),
                    )
        LOG.info("Done!")

        return self.metadata


# Class level method to register formatting rules
Formatter.register_formatting_rule = register_formatting_rule

# Indirection to class level method to register interpretation rules
Formatter.register_interpretation_rule = helpers.SchemaInterpreter.register_rule


def _combine(
    formatter1: Formatter,
    formatter2: Formatter,
    schema: Optional[dict] = None,
    config: Optional[dict] = None,
) -> Formatter:
    """
    Function used to combine two different formatters.
    Combination is never done in-place.
    Needs an englobing schema that will take into account the combination of formatters.
    New configuration dictionary can be provided to overwrite existing configurations.
    If no configuration is provided then both Formatter's configuration must be equal.

    Arguments:
        formatter1: instance of Formatter.
        formatter2: instance of Formatter.
        schema: Optional, dictionary schema containing structure used for combined formatter.
        config: Optional, dictionary containing formatter configuration.

    Returns:
        combined Formatter instance.
    """

    if config is None:
        # Test reference
        if formatter1.config != formatter2.config:
            for key, value in formatter1.config:
                if key not in formatter2.config:
                    LOG.debug(
                        "formatter1.config = %s\nformatter2.config = %s",
                        dumps(formatter1.config, indent=4, default=vars),
                        dumps(formatter2.config, indent=4, default=vars),
                    )
                    raise KeyError("key mismatch in Formatter.combine.")
                if value != formatter2.config[key]:
                    LOG.debug(
                        "formatter1.config = %s\nformatter2.config = %s",
                        dumps(formatter1.config, indent=4, default=vars),
                        dumps(formatter2.config, indent=4, default=vars),
                    )
                    raise ValueError("Value mismatch in Formatter.combine.")

            # If different reference but same content then copy content to new config
            config = deepcopy(formatter1.config)

        else:
            # If same reference then keep reference
            config = formatter1.config

    combined_formatter = Formatter(schema=schema, parsers=formatter1.parsers + formatter2.parsers, config=config)

    if len(formatter1.metadata) > 0 or len(formatter2.metadata) > 0:
        # combined_parser.metadata = _merge_dicts(parser1.metadata, parser2.metadata)
        raise NotImplementedError("Combining Parsers with existing metadata is not yet implemented.")

    return combined_formatter


# Class level method to combine two instances
Formatter.combine = _combine<|MERGE_RESOLUTION|>--- conflicted
+++ resolved
@@ -177,38 +177,6 @@
             for ex in self._parsers:
                 self._extend_json_schema(ex)
 
-<<<<<<< HEAD
-    def get_encoding_key(self) -> bytes:
-        """
-        Method to get or generate encoding key from self contained configuration.
-        If no encoding key provided in the form of a bytes object or path to a binary file then,
-        encoding key is generated from encrypted configuration file.
-        """
-
-        if self._encoding_key is None:
-
-            try:
-                encoding_key = self.config["encoding_key"]
-            except TypeError:
-                encoding_key = None
-            if encoding_key is None:
-                self._encoding_key = sha3_256(p_dumps(self.config, protocol=HIGHEST_PROTOCOL)).digest()
-
-            elif isinstance(encoding_key, bytes):
-                self._encoding_key = encoding_key
-
-            elif isinstance(encoding_key, (str, Path)):
-                with Path(encoding_key).open("rb", encoding=None) as f:
-                    self._encoding_key = f.read()
-
-            else:
-                LOG.debug("config encoding key value '%s'", str(encoding_key))
-                raise ValueError("No appropriate encoding key could be generated.")
-
-        return self._encoding_key
-
-=======
->>>>>>> 73582f25
     def export_schema(self) -> dict:
         """
         Removes interpretation directives from schema, such that result respects JSONSchema standard.
